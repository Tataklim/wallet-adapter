--- conflicted
+++ resolved
@@ -12,15 +12,8 @@
     List,
     ListItem,
     Theme,
-<<<<<<< HEAD
 } from '@mui/material';
 import { styled } from '@mui/material/styles';
-=======
-} from '@material-ui/core';
-import CloseIcon from '@material-ui/icons/Close';
-import ExpandLess from '@material-ui/icons/ExpandLess';
-import ExpandMore from '@material-ui/icons/ExpandMore';
->>>>>>> c118a659
 import { WalletName } from '@solana/wallet-adapter-base';
 import { useWallet } from '@solana/wallet-adapter-react';
 import React, { FC, ReactElement, SyntheticEvent, useCallback, useMemo, useState } from 'react';
@@ -87,11 +80,11 @@
 }
 
 export const WalletDialog: FC<WalletDialogProps> = ({
-    title = 'Select your wallet',
-    featuredWallets = 3,
-    onClose,
-    ...props
-}) => {
+                                                        title = 'Select your wallet',
+                                                        featuredWallets = 3,
+                                                        onClose,
+                                                        ...props
+                                                    }) => {
     const { wallets, select } = useWallet();
     const { open, setOpen } = useWalletDialog();
     const [expanded, setExpanded] = useState(false);
