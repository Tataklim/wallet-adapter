# `@solana/wallet-adapter`

Modular TypeScript wallet adapters and components for Solana applications.

![Wallets](wallets.png)

## Quick Links

- [Demo](https://solana-labs.github.io/wallet-adapter/example/)
- [TypeScript Docs](https://solana-labs.github.io/wallet-adapter/)
- [FAQ (Frequently Asked Questions)](https://github.com/solana-labs/wallet-adapter/blob/master/FAQ.md)
    + [How can I get support?](https://github.com/solana-labs/wallet-adapter/blob/master/FAQ.md#how-can-i-get-support)
    + [Can I use this with ___?](https://github.com/solana-labs/wallet-adapter/blob/master/FAQ.md#can-i-use-this-with-___)
    + [What does this error mean?](https://github.com/solana-labs/wallet-adapter/blob/master/FAQ.md#what-does-this-error-mean)
    + [How can I sign and verify messages?](https://github.com/solana-labs/wallet-adapter/blob/master/FAQ.md#how-can-i-sign-and-verify-messages)
- [Quick Setup (using React UI)](#quick-setup-using-react-ui)
    + [Install](#install)
    + [Setup](#setup)
    + [Usage](#usage)
- [Packages](#packages)
    + [Core](#core)
    + [UI Components](#ui-components)
    + [Starter Projects](#starter-projects)
    + [Wallets](#wallets)
- [Build from Source](#build-from-source)

## Quick Setup (using React UI)

There are also [material-ui](https://github.com/solana-labs/wallet-adapter/tree/master/packages/ui/material-ui) and [ant-design](https://github.com/solana-labs/wallet-adapter/tree/master/packages/ui/ant-design) packages if you use those component frameworks.

### Install

Install these dependencies:

```shell
yarn add @solana/wallet-adapter-wallets \
         @solana/wallet-adapter-base \
         @solana/wallet-adapter-react \
         @solana/wallet-adapter-react-ui \
         @solana/web3.js \
         react
```

### Setup

```tsx
import React, { FC, useMemo } from 'react';
import { ConnectionProvider, WalletProvider } from '@solana/wallet-adapter-react';
import { WalletAdapterNetwork } from '@solana/wallet-adapter-base';
import {
    getLedgerWallet,
    getPhantomWallet,
    getSlopeWallet,
    getSolflareWallet,
    getSolletExtensionWallet,
    getSolletWallet,
    getTorusWallet,
} from '@solana/wallet-adapter-wallets';
import {
    WalletModalProvider,
    WalletDisconnectButton,
    WalletMultiButton
} from '@solana/wallet-adapter-react-ui';
import { clusterApiUrl } from '@solana/web3.js';

// Default styles that can be overridden by your app
require('@solana/wallet-adapter-react-ui/styles.css');

export const Wallet: FC = () => {
    // Can be set to 'devnet', 'testnet', or 'mainnet-beta'
    const network = WalletAdapterNetwork.Devnet;

    // You can also provide a custom RPC endpoint
    const endpoint = useMemo(() => clusterApiUrl(network), [network]);

    // @solana/wallet-adapter-wallets includes all the adapters but supports tree shaking --
    // Only the wallets you configure here will be compiled into your application
    const wallets = useMemo(() => [
        getPhantomWallet(),
        getSlopeWallet(),
        getSolflareWallet(),
        getTorusWallet({
            options: { clientId: 'Get a client ID @ https://developer.tor.us' }
        }),
        getLedgerWallet(),
        getSolletWallet({ network }),
        getSolletExtensionWallet({ network }),
    ], [network]);

    return (
        <ConnectionProvider endpoint={endpoint}>
            <WalletProvider wallets={wallets} autoConnect>
                <WalletModalProvider>
                    <WalletMultiButton />
                    <WalletDisconnectButton />
                </WalletModalProvider>
            </WalletProvider>
        </ConnectionProvider>
    );
};
```

You can pass in these optional display props to `WalletModalProvider`:

| prop            | type        | default     | description                                                   |
| --------------- | ----------- | ----------- | ------------------------------------------------------------- |
| className       | `string`    | `""`        | additional modal class name                                   |
| logo            | `ReactNode` | `undefined` | your logo url or image element                                |
| featuredWallets | `number`    | `3`         | initial number of wallets to display in the modal             |
| container       | `string`    | `"body"`    | CSS selector for the container element to append the modal to |

For example, to show your logo:

```tsx
<WalletModalProvider logo="YOUR_LOGO_URL">...</WalletModalProvider>
```

![logo example](modal_logo.png)

_Modal logo example_

### Usage

```tsx
import { WalletNotConnectedError } from '@solana/wallet-adapter-base';
import { useConnection, useWallet } from '@solana/wallet-adapter-react';
import { Keypair, SystemProgram, Transaction } from '@solana/web3.js';
import React, { FC, useCallback } from 'react';

export const SendOneLamportToRandomAddress: FC = () => {
    const { connection } = useConnection();
    const { publicKey, sendTransaction } = useWallet();

    const onClick = useCallback(async () => {
        if (!publicKey) throw new WalletNotConnectedError();

        const transaction = new Transaction().add(
            SystemProgram.transfer({
                fromPubkey: publicKey,
                toPubkey: Keypair.generate().publicKey,
                lamports: 1,
            })
        );

        const signature = await sendTransaction(transaction, connection);

        await connection.confirmTransaction(signature, 'processed');
    }, [publicKey, sendTransaction, connection]);

    return (
        <button onClick={onClick} disabled={!publicKey}>
            Send 1 lamport to a random address!
        </button>
    );
};
```

## Packages
This library is organized into small packages with few dependencies.
To add it to your dApp, you only need the core packages and UI components for your chosen framework.

### Core
These packages are what most projects can use to support wallets on Solana.

<<<<<<< HEAD
| package                                                                                       | description                                           | npm                                                                                            |
| --------------------------------------------------------------------------------------------- | ----------------------------------------------------- | ---------------------------------------------------------------------------------------------- |
| [wallets](https://github.com/solana-labs/wallet-adapter/tree/master/packages/core/wallets)    | All wallets with icons                                | [`@solana/wallet-adapter-wallets`](https://npmjs.com/package/@solana/wallet-adapter-wallets)   |
| [base](https://github.com/solana-labs/wallet-adapter/tree/master/packages/core/base)          | Adapter interfaces, error types, and common utilities | [`@solana/wallet-adapter-base`](https://npmjs.com/package/@solana/wallet-adapter-base)         |
| [react](https://github.com/solana-labs/wallet-adapter/tree/master/packages/core/react)        | Contexts and hooks for React dApps                    | [`@solana/wallet-adapter-react`](https://npmjs.com/package/@solana/wallet-adapter-react)       |
| [angular](https://github.com/solana-labs/wallet-adapter/tree/master/packages/core/angular) \* | Stores and configuration for Angular dApps            | [`@solana/wallet-adapter-angular`](https://npmjs.com/package/@solana/wallet-adapter-angular)   |
| [vue](https://github.com/solana-labs/wallet-adapter/tree/master/packages/core/vue)            | Stores and composables for Vue 3 dApps                | [`@solana/wallet-adapter-vue`](https://npmjs.com/package/@solana/wallet-adapter-vue)           |
| [svelte](https://github.com/solana-labs/wallet-adapter/tree/master/packages/core/svelte) \*   | Stores for Svelte dApps                               | [`@solana/wallet-adapter-svelte`](https://www.npmjs.com/package/@solana/wallet-adapter-svelte) |
=======
| package                                                                                       | description                                           | npm                                                                                          |
| --------------------------------------------------------------------------------------------- | ----------------------------------------------------- | -------------------------------------------------------------------------------------------- |
| [wallets](https://github.com/solana-labs/wallet-adapter/tree/master/packages/core/wallets)    | All wallets with icons                                | [`@solana/wallet-adapter-wallets`](https://npmjs.com/package/@solana/wallet-adapter-wallets) |
| [base](https://github.com/solana-labs/wallet-adapter/tree/master/packages/core/base)          | Adapter interfaces, error types, and common utilities | [`@solana/wallet-adapter-base`](https://npmjs.com/package/@solana/wallet-adapter-base)       |
| [react](https://github.com/solana-labs/wallet-adapter/tree/master/packages/core/react)        | Contexts and hooks for React dApps                    | [`@solana/wallet-adapter-react`](https://npmjs.com/package/@solana/wallet-adapter-react)     |
| [angular](https://github.com/solana-labs/wallet-adapter/tree/master/packages/core/angular) \* | Stores and configuration for Angular dApps            | [`@solana/wallet-adapter-angular`](https://npmjs.com/package/@solana/wallet-adapter-angular) |
| [vue](https://github.com/solana-labs/wallet-adapter/tree/master/packages/core/vue)            | Stores and composables for Vue 3 dApps                | [`@solana/wallet-adapter-vue`](https://npmjs.com/package/@solana/wallet-adapter-vue)         |
>>>>>>> f01c95b5

\* Package has not been published to NPM yet.

### UI Components
These packages provide components for common UI frameworks.

| package                                                                                          | description                                           | npm                                                                                                  |
| ------------------------------------------------------------------------------------------------ | ----------------------------------------------------- | ---------------------------------------------------------------------------------------------------- |
| [material-ui](https://github.com/solana-labs/wallet-adapter/tree/master/packages/ui/material-ui) | Components for [Material UI](https://material-ui.com) | [`@solana/wallet-adapter-material-ui`](https://npmjs.com/package/@solana/wallet-adapter-material-ui) |
| [ant-design](https://github.com/solana-labs/wallet-adapter/tree/master/packages/ui/ant-design)   | Components for [Ant Design](https://ant.design)       | [`@solana/wallet-adapter-ant-design`](https://npmjs.com/package/@solana/wallet-adapter-ant-design)   |
| [react-ui](https://github.com/solana-labs/wallet-adapter/tree/master/packages/ui/react-ui)       | Components for React (no UI framework, just CSS)      | [`@solana/wallet-adapter-react-ui`](https://npmjs.com/package/@solana/wallet-adapter-react-ui)       |
| [vue-ui](https://github.com/solana-labs/wallet-adapter/tree/master/packages/ui/vue-ui)           | Components for Vue (no UI framework, just CSS)        | [`@solana/wallet-adapter-vue-ui`](https://npmjs.com/package/@solana/wallet-adapter-vue-ui)           |

### Starter Projects
These packages provide projects that you can use to start building a dApp with built-in wallet support.
Alternatively, check out [dapp-scaffold](https://github.com/solana-labs/dapp-scaffold) for a more complete framework.

| package                                                                                                               | description                                                                | npm                                                                                                                  |
| --------------------------------------------------------------------------------------------------------------------- | -------------------------------------------------------------------------- | -------------------------------------------------------------------------------------------------------------------- |
| [example](https://github.com/solana-labs/wallet-adapter/tree/master/packages/starter/example)                         | Demo of UI components                                                      | [`@solana/wallet-adapter-example`](https://npmjs.com/package/@solana/wallet-adapter-example)                         |
| [material-ui-starter](https://github.com/solana-labs/wallet-adapter/tree/master/packages/starter/material-ui-starter) | [Create React App](https://create-react-app.dev) project using Material UI | [`@solana/wallet-adapter-material-ui-starter`](https://npmjs.com/package/@solana/wallet-adapter-material-ui-starter) |
| [react-ui-starter](https://github.com/solana-labs/wallet-adapter/tree/master/packages/starter/react-ui-starter)       | [Create React App](https://create-react-app.dev) project using React UI    | [`@solana/wallet-adapter-react-ui-starter`](https://npmjs.com/package/@solana/wallet-adapter-react-ui-starter)       |
| [nextjs-starter](https://github.com/solana-labs/wallet-adapter/tree/master/packages/starter/nextjs-starter)           | [Next.js](https://nextjs.org) project using React                          | [`@solana/wallet-adapter-nextjs-starter`](https://npmjs.com/package/@solana/wallet-adapter-nextjs-starter)           |

### Wallets
These packages provide adapters for each wallet.
The core [wallets](https://github.com/solana-labs/wallet-adapter/tree/master/packages/wallets) package already includes them, so you don't need to add these as dependencies.

| package                                                                                                      | description                                            | npm                                                                                                      |
| ------------------------------------------------------------------------------------------------------------ | ------------------------------------------------------ | -------------------------------------------------------------------------------------------------------- |
| [bitkeep](https://github.com/solana-labs/wallet-adapter/tree/master/packages/bitkeep)                        | Adapter for [BitKeep](https://bitkeep.com)             | [`@solana/wallet-adapter-bitkeep`](https://npmjs.com/package/@solana/wallet-adapter-bitkeep)             |
| [bitpie](https://github.com/solana-labs/wallet-adapter/tree/master/packages/wallets/bitpie)                  | Adapter for [Bitpie](https://bitpie.com)               | [`@solana/wallet-adapter-bitpie`](https://npmjs.com/package/@solana/wallet-adapter-bitpie)               |
| [blocto](https://github.com/solana-labs/wallet-adapter/tree/master/packages/wallets/blocto)                  | Adapter for [Blocto](https://blocto.app)               | [`@solana/wallet-adapter-blocto`](https://npmjs.com/package/@solana/wallet-adapter-blocto)               |
| [clover](https://github.com/solana-labs/wallet-adapter/tree/master/packages/wallets/clover)                  | Adapter for [Clover](https://clover.finance)           | [`@solana/wallet-adapter-clover`](https://npmjs.com/package/@solana/wallet-adapter-clover)               |
| [coin98](https://github.com/solana-labs/wallet-adapter/tree/master/packages/wallets/coin98)                  | Adapter for [Coin98](https://coin98.com)               | [`@solana/wallet-adapter-coin98`](https://npmjs.com/package/@solana/wallet-adapter-coin98)               |
| [ledger](https://github.com/solana-labs/wallet-adapter/tree/master/packages/wallets/ledger)                  | Adapter for [Ledger](https://ledger.com)               | [`@solana/wallet-adapter-ledger`](https://npmjs.com/package/@solana/wallet-adapter-ledger)               |
| [mathwallet](https://github.com/solana-labs/wallet-adapter/tree/master/packages/wallets/mathwallet)          | Adapter for [MathWallet](https://mathwallet.org)       | [`@solana/wallet-adapter-mathwallet`](https://npmjs.com/package/@solana/wallet-adapter-mathwallet)       |
| [phantom](https://github.com/solana-labs/wallet-adapter/tree/master/packages/wallets/phantom)                | Adapter for [Phantom](https://phantom.app)             | [`@solana/wallet-adapter-phantom`](https://npmjs.com/package/@solana/wallet-adapter-phantom)             |
| [safepal](https://github.com/solana-labs/wallet-adapter/tree/master/packages/wallets/safepal)                | Adapter for [SafePal](https://safepal.io)              | [`@solana/wallet-adapter-safepal`](https://npmjs.com/package/@solana/wallet-adapter-safepal)             |
| [slope](https://github.com/solana-labs/wallet-adapter/tree/master/packages/wallets/slope)                    | Adapter for [Slope](https://slope.finance)             | [`@solana/wallet-adapter-slope`](https://npmjs.com/package/@solana/wallet-adapter-slope)                 |
| [solflare](https://github.com/solana-labs/wallet-adapter/tree/master/packages/wallets/solflare)              | Adapter for [Solflare](https://solflare.com)           | [`@solana/wallet-adapter-solflare`](https://npmjs.com/package/@solana/wallet-adapter-solflare)           |
| [sollet](https://github.com/solana-labs/wallet-adapter/tree/master/packages/wallets/sollet)                  | Adapter for [Sollet](https://sollet.io)                | [`@solana/wallet-adapter-sollet`](https://npmjs.com/package/@solana/wallet-adapter-sollet)               |
| [solong](https://github.com/solana-labs/wallet-adapter/tree/master/packages/wallets/solong)                  | Adapter for [Solong](https://solongwallet.com)         | [`@solana/wallet-adapter-solong`](https://npmjs.com/package/@solana/wallet-adapter-solong)               |
| [tokenpocket](https://github.com/solana-labs/wallet-adapter/tree/master/packages/wallets/tokenpocket)        | Adapter for [TokenPocket](https://tokenpocket.pro)     | [`@solana/wallet-adapter-tokenpocket`](https://npmjs.com/package/@solana/wallet-adapter-tokenpocket)     |
| [torus](https://github.com/solana-labs/wallet-adapter/tree/master/packages/wallets/torus)                    | Adapter for [Torus](https://tor.us)                    | [`@solana/wallet-adapter-torus`](https://npmjs.com/package/@solana/wallet-adapter-torus)                 |
| [walletconnect](https://github.com/solana-labs/wallet-adapter/tree/master/packages/wallets/walletconnect) \* | Adapter for [WalletConnect](https://walletconnect.org) | [`@solana/wallet-adapter-walletconnect`](https://npmjs.com/package/@solana/wallet-adapter-walletconnect) |

\* Package has not been published to NPM yet.

## Build from Source

1. Clone the project:
```shell
git clone https://github.com/solana-labs/wallet-adapter.git
```

2. Install dependencies:
```shell
cd wallet-adapter
yarn install
```

3. Build all packages:
```shell
yarn build
```

4. Run locally:
```shell
cd packages/starter/react-ui-starter
yarn start
```<|MERGE_RESOLUTION|>--- conflicted
+++ resolved
@@ -162,7 +162,6 @@
 ### Core
 These packages are what most projects can use to support wallets on Solana.
 
-<<<<<<< HEAD
 | package                                                                                       | description                                           | npm                                                                                            |
 | --------------------------------------------------------------------------------------------- | ----------------------------------------------------- | ---------------------------------------------------------------------------------------------- |
 | [wallets](https://github.com/solana-labs/wallet-adapter/tree/master/packages/core/wallets)    | All wallets with icons                                | [`@solana/wallet-adapter-wallets`](https://npmjs.com/package/@solana/wallet-adapter-wallets)   |
@@ -171,15 +170,6 @@
 | [angular](https://github.com/solana-labs/wallet-adapter/tree/master/packages/core/angular) \* | Stores and configuration for Angular dApps            | [`@solana/wallet-adapter-angular`](https://npmjs.com/package/@solana/wallet-adapter-angular)   |
 | [vue](https://github.com/solana-labs/wallet-adapter/tree/master/packages/core/vue)            | Stores and composables for Vue 3 dApps                | [`@solana/wallet-adapter-vue`](https://npmjs.com/package/@solana/wallet-adapter-vue)           |
 | [svelte](https://github.com/solana-labs/wallet-adapter/tree/master/packages/core/svelte) \*   | Stores for Svelte dApps                               | [`@solana/wallet-adapter-svelte`](https://www.npmjs.com/package/@solana/wallet-adapter-svelte) |
-=======
-| package                                                                                       | description                                           | npm                                                                                          |
-| --------------------------------------------------------------------------------------------- | ----------------------------------------------------- | -------------------------------------------------------------------------------------------- |
-| [wallets](https://github.com/solana-labs/wallet-adapter/tree/master/packages/core/wallets)    | All wallets with icons                                | [`@solana/wallet-adapter-wallets`](https://npmjs.com/package/@solana/wallet-adapter-wallets) |
-| [base](https://github.com/solana-labs/wallet-adapter/tree/master/packages/core/base)          | Adapter interfaces, error types, and common utilities | [`@solana/wallet-adapter-base`](https://npmjs.com/package/@solana/wallet-adapter-base)       |
-| [react](https://github.com/solana-labs/wallet-adapter/tree/master/packages/core/react)        | Contexts and hooks for React dApps                    | [`@solana/wallet-adapter-react`](https://npmjs.com/package/@solana/wallet-adapter-react)     |
-| [angular](https://github.com/solana-labs/wallet-adapter/tree/master/packages/core/angular) \* | Stores and configuration for Angular dApps            | [`@solana/wallet-adapter-angular`](https://npmjs.com/package/@solana/wallet-adapter-angular) |
-| [vue](https://github.com/solana-labs/wallet-adapter/tree/master/packages/core/vue)            | Stores and composables for Vue 3 dApps                | [`@solana/wallet-adapter-vue`](https://npmjs.com/package/@solana/wallet-adapter-vue)         |
->>>>>>> f01c95b5
 
 \* Package has not been published to NPM yet.
 
